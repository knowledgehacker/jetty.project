--- conflicted
+++ resolved
@@ -2,11 +2,7 @@
   <parent>
     <groupId>org.eclipse.jetty</groupId>
     <artifactId>jetty-project</artifactId>
-<<<<<<< HEAD
     <version>8.0.4-SNAPSHOT</version>
-=======
-    <version>7.5.4-SNAPSHOT</version>
->>>>>>> 72310d0c
   </parent>
   <modelVersion>4.0.0</modelVersion>
   <artifactId>example-jetty-embedded</artifactId>
